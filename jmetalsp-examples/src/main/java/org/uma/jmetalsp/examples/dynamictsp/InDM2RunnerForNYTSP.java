package org.uma.jmetalsp.examples.dynamictsp;

import org.uma.jmetal.operator.CrossoverOperator;
import org.uma.jmetal.operator.MutationOperator;
import org.uma.jmetal.operator.impl.crossover.PMXCrossover;
import org.uma.jmetal.operator.impl.mutation.PermutationSwapMutation;
import org.uma.jmetal.operator.impl.selection.BinaryTournamentSelection;
import org.uma.jmetal.solution.PermutationSolution;
import org.uma.jmetal.util.comparator.RankingAndCrowdingDistanceComparator;
import org.uma.jmetal.util.evaluator.impl.SequentialSolutionListEvaluator;
import org.uma.jmetalsp.*;
import org.uma.jmetalsp.algorithm.indm2.InDM2;
import org.uma.jmetalsp.algorithm.indm2.InDM2Builder;
import org.uma.jmetalsp.algorithm.wasfga.InteractiveWASFGA;
import org.uma.jmetalsp.consumer.ChartConsumer;
import org.uma.jmetalsp.consumer.ChartMultipleConsumer;
import org.uma.jmetalsp.consumer.LocalDirectoryOutputConsumer;
import org.uma.jmetalsp.examples.streamingdatasource.ComplexStreamingDataSourceFromKeyboard;
import org.uma.jmetalsp.examples.streamingdatasource.SimpleStreamingDataSourceFromKeyboard;
import org.uma.jmetalsp.impl.DefaultRuntime;
import org.uma.jmetalsp.observeddata.AlgorithmObservedData;
import org.uma.jmetalsp.observeddata.ObservedValue;
import org.uma.jmetalsp.observer.impl.DefaultObservable;
import org.uma.jmetalsp.problem.tsp.MultiobjectiveTSPBuilderFromNYData;
import org.uma.jmetalsp.problem.tsp.MultiobjectiveTSPBuilderFromTSPLIBFiles;
import org.uma.jmetalsp.problem.tsp.TSPMatrixData;
import org.uma.jmetalsp.util.restartstrategy.RestartStrategy;
import org.uma.jmetalsp.util.restartstrategy.impl.CreateNRandomSolutions;
import org.uma.jmetalsp.util.restartstrategy.impl.RemoveNRandomSolutions;
import org.uma.jmetalsp.util.restartstrategy.impl.RemoveNSolutionsAccordingToTheHypervolumeContribution;

import java.io.IOException;
import java.util.ArrayList;
import java.util.List;

/**
 * Example of SparkSP application.
 * Features:
 * - Algorithm: InDM2
 * - Problem: Bi-objective TSP (using data files from TSPLIB)
 * - Default streaming runtime (Spark is not used)
 *
 * @author Antonio J. Nebro <antonio@lcc.uma.es>
 */
public class InDM2RunnerForNYTSP {

  public static void main(String[] args) throws IOException, InterruptedException {
    // STEP 1. Create the problem
    DynamicProblem<PermutationSolution<Integer>, ObservedValue<TSPMatrixData>> problem;
    //problem = new MultiobjectiveTSPBuilderFromTSPLIBFiles("data/kroA100.tsp", "data/kroB100.tsp")
    //        .build();
    problem = new MultiobjectiveTSPBuilderFromNYData("data/nyData.txt")
            .build();

    // STEP 2. Create and configure the algorithm
    List<Double> referencePoint = new ArrayList<>();
    referencePoint.add(171000.0);
    referencePoint.add(11000.0);

    CrossoverOperator<PermutationSolution<Integer>> crossover;
    MutationOperator<PermutationSolution<Integer>> mutation;

    crossover = new PMXCrossover(0.9);

    double mutationProbability = 0.2;
    mutation = new PermutationSwapMutation<Integer>(mutationProbability);

    InteractiveAlgorithm<PermutationSolution<Integer>,List<PermutationSolution<Integer>>> iWasfga = new InteractiveWASFGA<>(problem,100,crossover,mutation,
        new BinaryTournamentSelection<PermutationSolution<Integer>>(new RankingAndCrowdingDistanceComparator<>()), new SequentialSolutionListEvaluator<PermutationSolution<Integer>>(),0.005,referencePoint );
    InDM2<PermutationSolution<Integer>> algorithm = new InDM2Builder<>(iWasfga, new DefaultObservable<>())
        .setMaxIterations(25000)
        .setPopulationSize(100)
        .build(problem);

    algorithm.setRestartStrategy(new RestartStrategy<>(
            //new RemoveFirstNSolutions<>(50),
            new RemoveNSolutionsAccordingToTheHypervolumeContribution<>(50),
            //new RemoveNSolutionsAccordingToTheCrowdingDistance<>(50),
            //new RemoveNRandomSolutions(50),
            new CreateNRandomSolutions<>()));

    algorithm.setRestartStrategyForReferencePointChange(new RestartStrategy<>(
            new RemoveNRandomSolutions<>(100),
            new CreateNRandomSolutions<PermutationSolution<Integer>>()));

<<<<<<< HEAD
    // STEP 3. Create a streaming data source for the problem
    StreamingTSPFileSource streamingTSPSource = new StreamingTSPFileSource(new DefaultObservable<>(), 2000);

    // STEP 4. Create a streaming data source for the algorithm
    StreamingDataSource<SingleObservedData<List<Double>>> keyboardstreamingDataSource =
=======
    // STEP 3. Create a streaming data source for the problem and register
    StreamingTSPFileSource streamingTSPSource = new StreamingTSPFileSource(new DefaultObservable<ObservedValue<TSPMatrixData>>(), 2000);

    streamingTSPSource.getObservable().register(problem);

    // STEP 4. Create a streaming data source for the algorithm and register
    StreamingDataSource<ObservedValue<List<Double>>> keyboardstreamingDataSource =
>>>>>>> abc9a33d
            new ComplexStreamingDataSourceFromKeyboard() ;

    // STEP 5. Create the data consumers and register into the algorithm
    DataConsumer<AlgorithmObservedData> localDirectoryOutputConsumer =
            new LocalDirectoryOutputConsumer<PermutationSolution<Integer>>("outputdirectory");
    DataConsumer<AlgorithmObservedData> chartConsumer =
            new ChartMultipleConsumer<PermutationSolution<Integer>>(algorithm,referencePoint,problem.getNumberOfObjectives());//ChartMultipleConsumer

    algorithm.getObservable().register(localDirectoryOutputConsumer);
    algorithm.getObservable().register(chartConsumer) ;

    // STEP 6. Create the application and run
    JMetalSPApplication<
            PermutationSolution<Integer>,
            DynamicProblem<PermutationSolution<Integer>, ObservedValue<Integer>>,
            DynamicAlgorithm<List<PermutationSolution<Integer>>, AlgorithmObservedData>> application;

    application = new JMetalSPApplication<>();

    application.setStreamingRuntime(new DefaultRuntime())
            .setProblem(problem)
            .setAlgorithm(algorithm)
            .addStreamingDataSource(streamingTSPSource,problem)
            .addStreamingDataSource(keyboardstreamingDataSource,algorithm)
            .addAlgorithmDataConsumer(localDirectoryOutputConsumer)
            .addAlgorithmDataConsumer(chartConsumer)
            .run();
  }
}<|MERGE_RESOLUTION|>--- conflicted
+++ resolved
@@ -65,6 +65,7 @@
     double mutationProbability = 0.2;
     mutation = new PermutationSwapMutation<Integer>(mutationProbability);
 
+
     InteractiveAlgorithm<PermutationSolution<Integer>,List<PermutationSolution<Integer>>> iWasfga = new InteractiveWASFGA<>(problem,100,crossover,mutation,
         new BinaryTournamentSelection<PermutationSolution<Integer>>(new RankingAndCrowdingDistanceComparator<>()), new SequentialSolutionListEvaluator<PermutationSolution<Integer>>(),0.005,referencePoint );
     InDM2<PermutationSolution<Integer>> algorithm = new InDM2Builder<>(iWasfga, new DefaultObservable<>())
@@ -83,13 +84,6 @@
             new RemoveNRandomSolutions<>(100),
             new CreateNRandomSolutions<PermutationSolution<Integer>>()));
 
-<<<<<<< HEAD
-    // STEP 3. Create a streaming data source for the problem
-    StreamingTSPFileSource streamingTSPSource = new StreamingTSPFileSource(new DefaultObservable<>(), 2000);
-
-    // STEP 4. Create a streaming data source for the algorithm
-    StreamingDataSource<SingleObservedData<List<Double>>> keyboardstreamingDataSource =
-=======
     // STEP 3. Create a streaming data source for the problem and register
     StreamingTSPFileSource streamingTSPSource = new StreamingTSPFileSource(new DefaultObservable<ObservedValue<TSPMatrixData>>(), 2000);
 
@@ -97,8 +91,9 @@
 
     // STEP 4. Create a streaming data source for the algorithm and register
     StreamingDataSource<ObservedValue<List<Double>>> keyboardstreamingDataSource =
->>>>>>> abc9a33d
             new ComplexStreamingDataSourceFromKeyboard() ;
+
+    keyboardstreamingDataSource.getObservable().register(algorithm);
 
     // STEP 5. Create the data consumers and register into the algorithm
     DataConsumer<AlgorithmObservedData> localDirectoryOutputConsumer =
