--- conflicted
+++ resolved
@@ -88,23 +88,12 @@
 
     streamingDataSource.getObservable().register(problem);
 
-<<<<<<< HEAD
     // STEP 4. Create a streaming data source for the algorithm
-    StreamingDataSource<SingleObservedData<List<Double>>> keyboardstreamingDataSource =
+    StreamingDataSource<ObservedValue<List<Double>>> keyboardstreamingDataSource =
             new ComplexStreamingDataSourceFromKeyboard() ;
 
     // STEP 5. Create the data consumers
-    DataConsumer<AlgorithmObservedData<DoubleSolution>> localDirectoryOutputConsumer =
-=======
-    // STEP 4. Create a streaming data source for the algorithm and register
-    StreamingDataSource<ObservedValue<List<Double>>> keyboardstreamingDataSource =
-            new ComplexStreamingDataSourceFromKeyboard() ;
-
-    keyboardstreamingDataSource.getObservable().register(algorithm);
-
-    // STEP 5. Create the data consumers and register into the algorithm
     DataConsumer<AlgorithmObservedData> localDirectoryOutputConsumer =
->>>>>>> abc9a33d
             new LocalDirectoryOutputConsumer<DoubleSolution>("outputdirectory") ;
     DataConsumer<AlgorithmObservedData> chartConsumer =
             new ChartInDM2Consumer<DoubleSolution>(algorithm.getName(), referencePoint,problem.getNumberOfObjectives()) ;
