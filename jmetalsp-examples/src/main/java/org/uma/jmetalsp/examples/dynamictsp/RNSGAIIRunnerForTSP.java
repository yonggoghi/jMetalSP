package org.uma.jmetalsp.examples.dynamictsp;

import org.uma.jmetal.algorithm.multiobjective.rnsgaii.RNSGAII;
import org.uma.jmetal.algorithm.multiobjective.rnsgaii.RNSGAIIBuilder;
import org.uma.jmetal.operator.CrossoverOperator;
import org.uma.jmetal.operator.MutationOperator;
import org.uma.jmetal.operator.impl.crossover.PMXCrossover;
import org.uma.jmetal.operator.impl.mutation.PermutationSwapMutation;
import org.uma.jmetal.solution.PermutationSolution;
import org.uma.jmetalsp.*;
import org.uma.jmetalsp.algorithm.indm2.InDM2;
import org.uma.jmetalsp.algorithm.indm2.InDM2Builder;
import org.uma.jmetalsp.algorithm.rnsgaii.DynamicRNSGAII;
import org.uma.jmetalsp.algorithm.rnsgaii.DynamicRNSGAIIBuilder;
import org.uma.jmetalsp.consumer.ChartConsumer;
import org.uma.jmetalsp.consumer.LocalDirectoryOutputConsumer;
import org.uma.jmetalsp.examples.streamingdatasource.SimpleStreamingDataSourceFromKeyboard;
import org.uma.jmetalsp.impl.DefaultRuntime;
import org.uma.jmetalsp.observeddata.AlgorithmObservedData;
import org.uma.jmetalsp.observeddata.ObservedValue;
import org.uma.jmetalsp.observer.impl.DefaultObservable;
import org.uma.jmetalsp.problem.tsp.MultiobjectiveTSPBuilderFromTSPLIBFiles;
import org.uma.jmetalsp.problem.tsp.TSPMatrixData;
import org.uma.jmetalsp.util.restartstrategy.RestartStrategy;
import org.uma.jmetalsp.util.restartstrategy.impl.CreateNRandomSolutions;
import org.uma.jmetalsp.util.restartstrategy.impl.RemoveNRandomSolutions;
import org.uma.jmetalsp.util.restartstrategy.impl.RemoveNSolutionsAccordingToTheHypervolumeContribution;

import java.io.IOException;
import java.util.ArrayList;
import java.util.List;

/**
 * Example of SparkSP application.
 * Features:
 * - Algorithm: InDM2
 * - Problem: Bi-objective TSP (using data files from TSPLIB)
 * - Default streaming runtime (Spark is not used)
 *
 * @author Antonio J. Nebro <antonio@lcc.uma.es>
 */
public class RNSGAIIRunnerForTSP {

  public static void main(String[] args) throws IOException, InterruptedException {
    // STEP 1. Create the problem
    DynamicProblem<PermutationSolution<Integer>, ObservedValue<TSPMatrixData>> problem;
    problem = new MultiobjectiveTSPBuilderFromTSPLIBFiles("data/kroA100.tsp", "data/kroB100.tsp")
            .build();

    // STEP 2. Create and configure the algorithm
    List<Double> referencePoint = new ArrayList<>();
    referencePoint.add(59000.0);
    referencePoint.add(63200.0);

    CrossoverOperator<PermutationSolution<Integer>> crossover;
    MutationOperator<PermutationSolution<Integer>> mutation;

    crossover = new PMXCrossover(0.9);

    double mutationProbability = 0.2;
    mutation = new PermutationSwapMutation<Integer>(mutationProbability);

    double epsilon = 0.001D;
    DynamicRNSGAII<PermutationSolution<Integer>> algorithm = new DynamicRNSGAIIBuilder<>(crossover, mutation, new DefaultObservable<>(),referencePoint,epsilon)
            .setMaxEvaluations(70000)
            .setPopulationSize(100)
            .build(problem);

    algorithm.setRestartStrategy(new RestartStrategy<>(
            //new RemoveFirstNSolutions<>(50),
            new RemoveNSolutionsAccordingToTheHypervolumeContribution<>(50),
            //new RemoveNSolutionsAccordingToTheCrowdingDistance<>(50),
            //new RemoveNRandomSolutions(50),
            new CreateNRandomSolutions<>()));

    algorithm.setRestartStrategyForReferencePointChange(new RestartStrategy<>(
            new RemoveNRandomSolutions<>(100),
            new CreateNRandomSolutions<PermutationSolution<Integer>>()));

    // STEP 3. Create a streaming data source for the problem
    StreamingTSPSource streamingTSPSource = new StreamingTSPSource(new DefaultObservable<>(), 2000);

<<<<<<< HEAD
    // STEP 4. Create a streaming data source for the algorithm
    StreamingDataSource<SingleObservedData<List<Double>>> keyboardstreamingDataSource =
            new SimpleStreamingDataSourceFromKeyboard() ;

    // STEP 5. Create the data consumers and register
    DataConsumer<AlgorithmObservedData<PermutationSolution<Integer>>> localDirectoryOutputConsumer =
=======
    streamingTSPSource.getObservable().register(problem);

    // STEP 4. Create a streaming data source for the algorithm and register
    StreamingDataSource<ObservedValue<List<Double>>> keyboardstreamingDataSource =
            new SimpleStreamingDataSourceFromKeyboard() ;

    keyboardstreamingDataSource.getObservable().register(algorithm);

    // STEP 5. Create the data consumers and register into the algorithm
    DataConsumer<AlgorithmObservedData> localDirectoryOutputConsumer =
>>>>>>> abc9a33d
            new LocalDirectoryOutputConsumer<PermutationSolution<Integer>>("outputdirectory");
    DataConsumer<AlgorithmObservedData> chartConsumer =
            new ChartConsumer<PermutationSolution<Integer>>();

    // STEP 6. Create the application and run
    JMetalSPApplication<
            PermutationSolution<Integer>,
            DynamicProblem<PermutationSolution<Integer>, ObservedValue<Integer>>,
            DynamicAlgorithm<List<PermutationSolution<Integer>>, AlgorithmObservedData>> application;

    application = new JMetalSPApplication<>();

    application.setStreamingRuntime(new DefaultRuntime())
            .setProblem(problem)
            .setAlgorithm(algorithm)
            .addStreamingDataSource(streamingTSPSource,problem)
            .addStreamingDataSource(keyboardstreamingDataSource,algorithm)
            .addAlgorithmDataConsumer(localDirectoryOutputConsumer)
            .addAlgorithmDataConsumer(chartConsumer)
            .run();
  }
}<|MERGE_RESOLUTION|>--- conflicted
+++ resolved
@@ -77,17 +77,9 @@
             new RemoveNRandomSolutions<>(100),
             new CreateNRandomSolutions<PermutationSolution<Integer>>()));
 
-    // STEP 3. Create a streaming data source for the problem
+    // STEP 3. Create a streaming data source for the problem and register
     StreamingTSPSource streamingTSPSource = new StreamingTSPSource(new DefaultObservable<>(), 2000);
 
-<<<<<<< HEAD
-    // STEP 4. Create a streaming data source for the algorithm
-    StreamingDataSource<SingleObservedData<List<Double>>> keyboardstreamingDataSource =
-            new SimpleStreamingDataSourceFromKeyboard() ;
-
-    // STEP 5. Create the data consumers and register
-    DataConsumer<AlgorithmObservedData<PermutationSolution<Integer>>> localDirectoryOutputConsumer =
-=======
     streamingTSPSource.getObservable().register(problem);
 
     // STEP 4. Create a streaming data source for the algorithm and register
@@ -98,10 +90,12 @@
 
     // STEP 5. Create the data consumers and register into the algorithm
     DataConsumer<AlgorithmObservedData> localDirectoryOutputConsumer =
->>>>>>> abc9a33d
             new LocalDirectoryOutputConsumer<PermutationSolution<Integer>>("outputdirectory");
     DataConsumer<AlgorithmObservedData> chartConsumer =
             new ChartConsumer<PermutationSolution<Integer>>();
+
+    algorithm.getObservable().register(localDirectoryOutputConsumer);
+    algorithm.getObservable().register(chartConsumer) ;
 
     // STEP 6. Create the application and run
     JMetalSPApplication<
