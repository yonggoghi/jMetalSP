--- conflicted
+++ resolved
@@ -1,6 +1,5 @@
 package org.uma.jmetalsp.examples.continuousproblemapplication;
 
-import org.apache.spark.SparkConf;
 import org.uma.jmetal.solution.DoubleSolution;
 import org.uma.jmetalsp.DataConsumer;
 import org.uma.jmetalsp.DynamicAlgorithm;
@@ -15,7 +14,6 @@
 import org.uma.jmetalsp.spark.streamingdatasource.SimpleSparkStreamingCounterDataSource;
 import org.uma.jmetalsp.util.restartstrategy.RestartStrategy;
 import org.uma.jmetalsp.util.restartstrategy.impl.CreateNRandomSolutions;
-import org.uma.jmetalsp.util.restartstrategy.impl.RemoveNRandomSolutions;
 import org.uma.jmetalsp.util.restartstrategy.impl.RemoveNSolutionsAccordingToTheHypervolumeContribution;
 
 import java.io.IOException;
@@ -50,19 +48,14 @@
             new FDA2();
 
     // STEP 2. Create the algorithm
-<<<<<<< HEAD
-    DynamicAlgorithm<List<DoubleSolution>, AlgorithmObservedData<DoubleSolution>> algorithm =
-            AlgorithmFactory.getAlgorithm("SMPSO", problem) ;
-=======
     DynamicAlgorithm<List<DoubleSolution>, AlgorithmObservedData> algorithm =
             AlgorithmFactory.getAlgorithm("NSGAII", problem) ;
->>>>>>> b17c45e5
 
     algorithm.setRestartStrategy(new RestartStrategy<>(
             //new RemoveFirstNSolutions<>(50),
-            //new RemoveNSolutionsAccordingToTheHypervolumeContribution<>(50),
+            new RemoveNSolutionsAccordingToTheHypervolumeContribution<>(50),
             //new RemoveNSolutionsAccordingToTheCrowdingDistance<>(50),
-            new RemoveNRandomSolutions(50),
+            //new RemoveNRandomSolutions(50),
             new CreateNRandomSolutions<DoubleSolution>()));
 
     // STEP 3. Create the streaming data source (only one in this example) and register the problem
@@ -83,12 +76,7 @@
 
     application = new JMetalSPApplication<>();
 
-    SparkConf sparkConf = new SparkConf()
-            .setAppName("SparkApp")
-            .setSparkHome("F:\\spark-2.3.1-bin-hadoop2.7")
-            .setMaster("local[4]") ;
-
-    application.setStreamingRuntime(new SparkRuntime(1, sparkConf))
+    application.setStreamingRuntime(new SparkRuntime(2))
             .setProblem(problem)
             .setAlgorithm(algorithm)
             .addStreamingDataSource(streamingDataSource,problem)
