package org.uma.jmetalsp.examples.continuousproblemapplication;

import org.uma.jmetal.operator.CrossoverOperator;
import org.uma.jmetal.operator.MutationOperator;
import org.uma.jmetal.operator.impl.crossover.SBXCrossover;
import org.uma.jmetal.operator.impl.mutation.PolynomialMutation;
import org.uma.jmetal.operator.impl.selection.BinaryTournamentSelection;
import org.uma.jmetal.solution.DoubleSolution;
<<<<<<< HEAD
=======
import org.uma.jmetal.solution.PermutationSolution;
import org.uma.jmetal.util.archivewithreferencepoint.ArchiveWithReferencePoint;
import org.uma.jmetal.util.archivewithreferencepoint.impl.CrowdingDistanceArchiveWithReferencePoint;
>>>>>>> e06d87ce
import org.uma.jmetal.util.comparator.RankingAndCrowdingDistanceComparator;
import org.uma.jmetal.util.evaluator.impl.SequentialSolutionListEvaluator;
import org.uma.jmetalsp.*;
import org.uma.jmetalsp.algorithm.indm2.InDM2;
import org.uma.jmetalsp.algorithm.indm2.InDM2Builder;
<<<<<<< HEAD
=======
import org.uma.jmetalsp.algorithm.rnsgaii.InteractiveRNSGAII;
import org.uma.jmetalsp.algorithm.smpso.InteractiveSMPSORP;
>>>>>>> e06d87ce
import org.uma.jmetalsp.algorithm.wasfga.InteractiveWASFGA;
import org.uma.jmetalsp.consumer.ChartInDM2Consumer;
import org.uma.jmetalsp.consumer.LocalDirectoryOutputConsumer;
import org.uma.jmetalsp.examples.streamingdatasource.ComplexStreamingDataSourceFromKeyboard;
import org.uma.jmetalsp.examples.streamingdatasource.SimpleStreamingCounterDataSource;
import org.uma.jmetalsp.impl.DefaultRuntime;
import org.uma.jmetalsp.observeddata.AlgorithmObservedData;
import org.uma.jmetalsp.observeddata.ObservedValue;
import org.uma.jmetalsp.observer.impl.DefaultObservable;
import org.uma.jmetalsp.problem.df.*;
import org.uma.jmetalsp.problem.fda.FDA2;
import org.uma.jmetalsp.util.restartstrategy.RestartStrategy;
import org.uma.jmetalsp.util.restartstrategy.impl.CreateNRandomSolutions;
import org.uma.jmetalsp.util.restartstrategy.impl.RemoveNRandomSolutions;

import java.io.IOException;
import java.util.ArrayList;
import java.util.Arrays;
import java.util.List;

/**
 * Example of SparkSP application.
 * Features:
 * - Algorithm: InDM2
 * - Problem: Any of the FDA familiy
 * - Default streaming runtime (Spark is not used)
 *
 * @author Antonio J. Nebro <antonio@lcc.uma.es>
 */
public class InDM2RunnerForContinuousProblems {

  public static void main(String[] args) throws IOException, InterruptedException {
    // STEP 1. Create the problem
    DynamicProblem<DoubleSolution, ObservedValue<Integer>> problem =
            //new DF1();
           new FDA2();

    // STEP 2. Create and configure the algorithm
  /*  List<Double> referencePoint = new ArrayList<>();
    referencePoint.add(0.0);
    referencePoint.add(0.0);

    CrossoverOperator<DoubleSolution> crossover = new SBXCrossover(0.9, 20.0);
    MutationOperator<DoubleSolution> mutation =
            new PolynomialMutation(1.0 / problem.getNumberOfVariables(), 20.0);*/

<<<<<<< HEAD
    InteractiveAlgorithm<DoubleSolution,List<DoubleSolution>> iWASFGA = new InteractiveWASFGA<>(problem,100,crossover,mutation,
        new BinaryTournamentSelection<>(new RankingAndCrowdingDistanceComparator<>()), new SequentialSolutionListEvaluator<>(),0.01,referencePoint );

    InDM2<DoubleSolution> algorithm = new InDM2Builder<>(iWASFGA, new DefaultObservable<>())
            .setMaxIterations(50000)
=======
    List<Double> referencePoint=Arrays.asList(0.0, 0.0);
    List<List<Double>> referencePoints;
    referencePoints = new ArrayList<>();

    referencePoints.add(referencePoint);

    double mutationProbability = 1.0 / problem.getNumberOfVariables();
    double mutationDistributionIndex = 20.0;
    MutationOperator<DoubleSolution> mutation = new PolynomialMutation(mutationProbability, mutationDistributionIndex);

    int maxIterations = 550000;
    int swarmSize = 100;

    List<ArchiveWithReferencePoint<DoubleSolution>> archivesWithReferencePoints = new ArrayList<>();

    for (int i = 0; i < referencePoints.size(); i++) {
      archivesWithReferencePoints.add(
              new CrowdingDistanceArchiveWithReferencePoint<DoubleSolution>(
                      swarmSize/referencePoints.size(), referencePoints.get(i))) ;
    }


    CrossoverOperator<DoubleSolution> crossover = new SBXCrossover(0.9, 20.0);
//   InteractiveAlgorithm<DoubleSolution,List<DoubleSolution>> iWASFGA = new InteractiveWASFGA<>(problem,100,crossover,mutation,
 //      new BinaryTournamentSelection<>(new RankingAndCrowdingDistanceComparator<>()), new SequentialSolutionListEvaluator<>(),0.01,referencePoint );

    InteractiveAlgorithm<DoubleSolution,List<DoubleSolution>> iSMPSORP = new InteractiveSMPSORP(problem,
            swarmSize,
            archivesWithReferencePoints,
            referencePoints,
            mutation,
            maxIterations,
            0.0, 1.0,
            0.0, 1.0,
            2.5, 1.5,
            2.5, 1.5,
            0.1, 0.1,
            -1.0, -1.0,
            new SequentialSolutionListEvaluator<>());


    double epsilon = 0.001D;

  //InteractiveAlgorithm<DoubleSolution,List<DoubleSolution>> iRNSGAII = new InteractiveRNSGAII<>(problem,100,100,100,crossover,mutation,
    //    new BinaryTournamentSelection<>(new RankingAndCrowdingDistanceComparator<>()), new SequentialSolutionListEvaluator<>(),referencePoint,epsilon );


    InDM2<DoubleSolution> algorithm = new InDM2Builder<>(iSMPSORP, new DefaultObservable<>())
            .setMaxIterations(100000)
>>>>>>> e06d87ce
            .setPopulationSize(100)
            .build(problem);
    int delay =5000;
    algorithm.setRestartStrategy(new RestartStrategy<>(
            //new RemoveFirstNSolutions<>(50),
            //new RemoveNSolutionsAccordingToTheHypervolumeContribution<>(50),
            //new RemoveNSolutionsAccordingToTheCrowdingDistance<>(50),
            new RemoveNRandomSolutions(50),
            new CreateNRandomSolutions<DoubleSolution>()));

    algorithm.setRestartStrategyForReferencePointChange(new RestartStrategy<>(
            new RemoveNRandomSolutions<>(50),
            new CreateNRandomSolutions<DoubleSolution>()));

    // STEP 3. Create a streaming data source for the problem
    StreamingDataSource<ObservedValue<Integer>> streamingDataSource =
            new SimpleStreamingCounterDataSource(delay) ;

    // STEP 4. Create a streaming data source for the algorithm and register
    StreamingDataSource<ObservedValue<List<Double>>> keyboardstreamingDataSource =
            new ComplexStreamingDataSourceFromKeyboard() ;

    // STEP 5. Create the data consumers
    DataConsumer<AlgorithmObservedData> localDirectoryOutputConsumer =
<<<<<<< HEAD
            new LocalDirectoryOutputConsumer<DoubleSolution>("outputdirectory") ;
    DataConsumer<AlgorithmObservedData> chartConsumer =
            new ChartInDM2Consumer<DoubleSolution>(
                algorithm.getName(),
                referencePoint,problem.getNumberOfObjectives()) ;
=======
            new LocalDirectoryOutputConsumer<DoubleSolution>("outputdirectory-"+problem.getName()+"-"+algorithm.getName()+"-"+referenceName(referencePoint)) ;//algorithm
    DataConsumer<AlgorithmObservedData> chartConsumer =
            new ChartInDM2Consumer<DoubleSolution>(algorithm.getName(), referencePoint,problem.getNumberOfObjectives(),problem.getName()) ;

>>>>>>> e06d87ce

    // STEP 6. Create the application and run
    JMetalSPApplication<
            DoubleSolution,
            DynamicProblem<DoubleSolution, ObservedValue<Integer>>,
            DynamicAlgorithm<List<DoubleSolution>, AlgorithmObservedData>> application;

    application = new JMetalSPApplication<>(problem,algorithm);

    application.setStreamingRuntime(new DefaultRuntime())
            .addStreamingDataSource(streamingDataSource,problem)
            .addStreamingDataSource(keyboardstreamingDataSource,algorithm)
            .addAlgorithmDataConsumer(localDirectoryOutputConsumer)
            .addAlgorithmDataConsumer(chartConsumer)
            .run();
  }
  private static String referenceName(List<Double> referencePoint){
    String result="(";
    for (Double ref:referencePoint) {
      result += ref+",";
    }
    result= result.substring(0,result.length()-1);
    result +=")";
    return result;
  }
}<|MERGE_RESOLUTION|>--- conflicted
+++ resolved
@@ -6,22 +6,16 @@
 import org.uma.jmetal.operator.impl.mutation.PolynomialMutation;
 import org.uma.jmetal.operator.impl.selection.BinaryTournamentSelection;
 import org.uma.jmetal.solution.DoubleSolution;
-<<<<<<< HEAD
-=======
 import org.uma.jmetal.solution.PermutationSolution;
 import org.uma.jmetal.util.archivewithreferencepoint.ArchiveWithReferencePoint;
 import org.uma.jmetal.util.archivewithreferencepoint.impl.CrowdingDistanceArchiveWithReferencePoint;
->>>>>>> e06d87ce
 import org.uma.jmetal.util.comparator.RankingAndCrowdingDistanceComparator;
 import org.uma.jmetal.util.evaluator.impl.SequentialSolutionListEvaluator;
 import org.uma.jmetalsp.*;
 import org.uma.jmetalsp.algorithm.indm2.InDM2;
 import org.uma.jmetalsp.algorithm.indm2.InDM2Builder;
-<<<<<<< HEAD
-=======
 import org.uma.jmetalsp.algorithm.rnsgaii.InteractiveRNSGAII;
 import org.uma.jmetalsp.algorithm.smpso.InteractiveSMPSORP;
->>>>>>> e06d87ce
 import org.uma.jmetalsp.algorithm.wasfga.InteractiveWASFGA;
 import org.uma.jmetalsp.consumer.ChartInDM2Consumer;
 import org.uma.jmetalsp.consumer.LocalDirectoryOutputConsumer;
@@ -68,13 +62,6 @@
     MutationOperator<DoubleSolution> mutation =
             new PolynomialMutation(1.0 / problem.getNumberOfVariables(), 20.0);*/
 
-<<<<<<< HEAD
-    InteractiveAlgorithm<DoubleSolution,List<DoubleSolution>> iWASFGA = new InteractiveWASFGA<>(problem,100,crossover,mutation,
-        new BinaryTournamentSelection<>(new RankingAndCrowdingDistanceComparator<>()), new SequentialSolutionListEvaluator<>(),0.01,referencePoint );
-
-    InDM2<DoubleSolution> algorithm = new InDM2Builder<>(iWASFGA, new DefaultObservable<>())
-            .setMaxIterations(50000)
-=======
     List<Double> referencePoint=Arrays.asList(0.0, 0.0);
     List<List<Double>> referencePoints;
     referencePoints = new ArrayList<>();
@@ -124,7 +111,6 @@
 
     InDM2<DoubleSolution> algorithm = new InDM2Builder<>(iSMPSORP, new DefaultObservable<>())
             .setMaxIterations(100000)
->>>>>>> e06d87ce
             .setPopulationSize(100)
             .build(problem);
     int delay =5000;
@@ -149,18 +135,9 @@
 
     // STEP 5. Create the data consumers
     DataConsumer<AlgorithmObservedData> localDirectoryOutputConsumer =
-<<<<<<< HEAD
-            new LocalDirectoryOutputConsumer<DoubleSolution>("outputdirectory") ;
-    DataConsumer<AlgorithmObservedData> chartConsumer =
-            new ChartInDM2Consumer<DoubleSolution>(
-                algorithm.getName(),
-                referencePoint,problem.getNumberOfObjectives()) ;
-=======
             new LocalDirectoryOutputConsumer<DoubleSolution>("outputdirectory-"+problem.getName()+"-"+algorithm.getName()+"-"+referenceName(referencePoint)) ;//algorithm
     DataConsumer<AlgorithmObservedData> chartConsumer =
             new ChartInDM2Consumer<DoubleSolution>(algorithm.getName(), referencePoint,problem.getNumberOfObjectives(),problem.getName()) ;
-
->>>>>>> e06d87ce
 
     // STEP 6. Create the application and run
     JMetalSPApplication<
