package org.uma.jmetalsp.examples.dynamictsp;

import org.uma.jmetal.operator.CrossoverOperator;
import org.uma.jmetal.operator.MutationOperator;
import org.uma.jmetal.operator.SelectionOperator;
import org.uma.jmetal.operator.impl.crossover.PMXCrossover;
import org.uma.jmetal.operator.impl.crossover.SBXCrossover;
import org.uma.jmetal.operator.impl.mutation.PermutationSwapMutation;
import org.uma.jmetal.operator.impl.mutation.PolynomialMutation;
import org.uma.jmetal.operator.impl.selection.BinaryTournamentSelection;
import org.uma.jmetal.solution.DoubleSolution;
import org.uma.jmetal.solution.PermutationSolution;
import org.uma.jmetal.util.comparator.RankingAndCrowdingDistanceComparator;
import org.uma.jmetal.util.evaluator.impl.SequentialSolutionListEvaluator;
import org.uma.jmetalsp.DataConsumer;
import org.uma.jmetalsp.DynamicAlgorithm;
import org.uma.jmetalsp.DynamicProblem;
import org.uma.jmetalsp.InteractiveAlgorithm;
import org.uma.jmetalsp.JMetalSPApplication;
import org.uma.jmetalsp.StreamingDataSource;
import org.uma.jmetalsp.algorithm.indm2.InDM2;
import org.uma.jmetalsp.algorithm.indm2.InDM2Builder;
import org.uma.jmetalsp.algorithm.wasfga.InteractiveWASFGA;
import org.uma.jmetalsp.consumer.ChartConsumer;
import org.uma.jmetalsp.consumer.ChartInDM2Consumer;
import org.uma.jmetalsp.consumer.LocalDirectoryOutputConsumer;
import org.uma.jmetalsp.examples.streamingdatasource.SimpleStreamingCounterDataSource;
import org.uma.jmetalsp.examples.streamingdatasource.SimpleStreamingDataSourceFromKeyboard;
import org.uma.jmetalsp.impl.DefaultRuntime;
import org.uma.jmetalsp.observeddata.AlgorithmObservedData;
import org.uma.jmetalsp.observeddata.ObservedValue;
import org.uma.jmetalsp.observer.impl.DefaultObservable;
import org.uma.jmetalsp.problem.fda.FDA2;
import org.uma.jmetalsp.problem.tsp.DynamicMultiobjectiveTSP;
import org.uma.jmetalsp.problem.tsp.MultiobjectiveTSPBuilderFromTSPLIBFiles;
import org.uma.jmetalsp.problem.tsp.TSPMatrixData;
import org.uma.jmetalsp.util.restartstrategy.RestartStrategy;
import org.uma.jmetalsp.util.restartstrategy.impl.CreateNRandomSolutions;
import org.uma.jmetalsp.util.restartstrategy.impl.RemoveNRandomSolutions;
import org.uma.jmetalsp.util.restartstrategy.impl.RemoveNSolutionsAccordingToTheHypervolumeContribution;

import java.io.IOException;
import java.util.ArrayList;
import java.util.List;

/**
 * Example of SparkSP application.
 * Features:
 * - Algorithm: InDM2
 * - Problem: Bi-objective TSP (using data files from TSPLIB)
 * - Default streaming runtime (Spark is not used)
 *
 * @author Antonio J. Nebro <antonio@lcc.uma.es>
 */
public class InDM2RunnerForTSP {

  public static void main(String[] args) throws IOException, InterruptedException {
    // STEP 1. Create the problem
    DynamicProblem<PermutationSolution<Integer>, ObservedValue<TSPMatrixData>> problem;
    problem = new MultiobjectiveTSPBuilderFromTSPLIBFiles("data/kroA100.tsp", "data/kroB100.tsp")
            .build();

    // STEP 2. Create and configure the algorithm
    List<Double> referencePoint = new ArrayList<>();
    referencePoint.add(0.0);
    referencePoint.add(0.0);

    CrossoverOperator<PermutationSolution<Integer>> crossover;
    MutationOperator<PermutationSolution<Integer>> mutation;

    crossover = new PMXCrossover(0.9);

    double mutationProbability = 0.2;
    mutation = new PermutationSwapMutation<Integer>(mutationProbability);

    InteractiveAlgorithm<PermutationSolution<Integer>,List<PermutationSolution<Integer>>> iWasfga = new InteractiveWASFGA<>(problem,100,crossover,mutation,
        new BinaryTournamentSelection<PermutationSolution<Integer>>(new RankingAndCrowdingDistanceComparator<>()), new SequentialSolutionListEvaluator<PermutationSolution<Integer>>(),0.005,referencePoint );
    InDM2<PermutationSolution<Integer>> algorithm = new InDM2Builder<>(iWasfga, new DefaultObservable<>())
        .setMaxIterations(25000)
        .setPopulationSize(100)
        .build(problem);

    algorithm.setRestartStrategy(new RestartStrategy<>(
            //new RemoveFirstNSolutions<>(50),
            new RemoveNSolutionsAccordingToTheHypervolumeContribution<>(50),
            //new RemoveNSolutionsAccordingToTheCrowdingDistance<>(50),
            //new RemoveNRandomSolutions(50),
            new CreateNRandomSolutions<>()));

    algorithm.setRestartStrategyForReferencePointChange(new RestartStrategy<>(
            new RemoveNRandomSolutions<>(100),
            new CreateNRandomSolutions<PermutationSolution<Integer>>()));

    // STEP 3. Create a streaming data source for the problem
    StreamingTSPSource streamingTSPSource = new StreamingTSPSource(new DefaultObservable<>(), 2000);

<<<<<<< HEAD
    // STEP 4. Create a streaming data source for the algorithm
    StreamingDataSource<SingleObservedData<List<Double>>> keyboardstreamingDataSource =
=======
    streamingTSPSource.getObservable().register(problem);

    // STEP 4. Create a streaming data source for the algorithm and register
    StreamingDataSource<ObservedValue<List<Double>>> keyboardstreamingDataSource =
>>>>>>> abc9a33d
            new SimpleStreamingDataSourceFromKeyboard() ;

    // STEP 5. Create the data consumers and register into the algorithm
    DataConsumer<AlgorithmObservedData> localDirectoryOutputConsumer =
            new LocalDirectoryOutputConsumer<PermutationSolution<Integer>>("outputdirectory");
    DataConsumer<AlgorithmObservedData> chartConsumer =
            new ChartConsumer<PermutationSolution<Integer>>();

    algorithm.getObservable().register(localDirectoryOutputConsumer);
    algorithm.getObservable().register(chartConsumer) ;

    // STEP 6. Create the application and run
    JMetalSPApplication<
            PermutationSolution<Integer>,
            DynamicProblem<PermutationSolution<Integer>, ObservedValue<Integer>>,
            DynamicAlgorithm<List<PermutationSolution<Integer>>, AlgorithmObservedData>> application;

    application = new JMetalSPApplication<>();

    application.setStreamingRuntime(new DefaultRuntime())
            .setProblem(problem)
            .setAlgorithm(algorithm)
            .addStreamingDataSource(streamingTSPSource,problem)
            .addStreamingDataSource(keyboardstreamingDataSource,algorithm)
            .addAlgorithmDataConsumer(localDirectoryOutputConsumer)
            .addAlgorithmDataConsumer(chartConsumer)
            .run();
  }
}<|MERGE_RESOLUTION|>--- conflicted
+++ resolved
@@ -73,6 +73,7 @@
     double mutationProbability = 0.2;
     mutation = new PermutationSwapMutation<Integer>(mutationProbability);
 
+
     InteractiveAlgorithm<PermutationSolution<Integer>,List<PermutationSolution<Integer>>> iWasfga = new InteractiveWASFGA<>(problem,100,crossover,mutation,
         new BinaryTournamentSelection<PermutationSolution<Integer>>(new RankingAndCrowdingDistanceComparator<>()), new SequentialSolutionListEvaluator<PermutationSolution<Integer>>(),0.005,referencePoint );
     InDM2<PermutationSolution<Integer>> algorithm = new InDM2Builder<>(iWasfga, new DefaultObservable<>())
@@ -91,19 +92,16 @@
             new RemoveNRandomSolutions<>(100),
             new CreateNRandomSolutions<PermutationSolution<Integer>>()));
 
-    // STEP 3. Create a streaming data source for the problem
+    // STEP 3. Create a streaming data source for the problem and register
     StreamingTSPSource streamingTSPSource = new StreamingTSPSource(new DefaultObservable<>(), 2000);
 
-<<<<<<< HEAD
-    // STEP 4. Create a streaming data source for the algorithm
-    StreamingDataSource<SingleObservedData<List<Double>>> keyboardstreamingDataSource =
-=======
     streamingTSPSource.getObservable().register(problem);
 
     // STEP 4. Create a streaming data source for the algorithm and register
     StreamingDataSource<ObservedValue<List<Double>>> keyboardstreamingDataSource =
->>>>>>> abc9a33d
             new SimpleStreamingDataSourceFromKeyboard() ;
+
+    keyboardstreamingDataSource.getObservable().register(algorithm);
 
     // STEP 5. Create the data consumers and register into the algorithm
     DataConsumer<AlgorithmObservedData> localDirectoryOutputConsumer =
