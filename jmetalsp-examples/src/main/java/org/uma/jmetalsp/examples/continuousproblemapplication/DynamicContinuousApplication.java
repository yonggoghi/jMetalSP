package org.uma.jmetalsp.examples.continuousproblemapplication;

import org.uma.jmetal.solution.DoubleSolution;
import org.uma.jmetalsp.*;
import org.uma.jmetalsp.consumer.ChartConsumer;
import org.uma.jmetalsp.consumer.LocalDirectoryOutputConsumer;
import org.uma.jmetalsp.examples.streamingdatasource.SimpleStreamingCounterDataSource;
import org.uma.jmetalsp.impl.DefaultRuntime;
import org.uma.jmetalsp.observeddata.AlgorithmObservedData;
import org.uma.jmetalsp.observeddata.ObservedValue;
import org.uma.jmetalsp.problem.fda.FDA2;
import org.uma.jmetalsp.problem.fda.FDA3;
import org.uma.jmetalsp.util.restartstrategy.RestartStrategy;
import org.uma.jmetalsp.util.restartstrategy.impl.CreateNRandomSolutions;
import org.uma.jmetalsp.util.restartstrategy.impl.RemoveFirstNSolutions;
import org.uma.jmetalsp.util.restartstrategy.impl.RemoveNRandomSolutions;
import org.uma.jmetalsp.util.restartstrategy.impl.RemoveNSolutionsAccordingToTheHypervolumeContribution;

import java.io.IOException;
import java.util.List;

/**
 * Example of jMetalSP application.
 * Features:
 * - Algorithm: to choose among NSGA-II, SMPSO, MOCell, and WASF-GA
 * - Problem: Any of the FDA familiy
 * - Default streaming runtime (Spark is not used)
 *
 * Steps to compile and run the example:
 * 1. Compile the project:
     mvn package
 * 2. Run the program:
    java -cp jmetalsp-examples/target/jmetalsp-examples-1.1-SNAPSHOTar-with-dependencies.jar \
    org.uma.jmetalsp.examples.continuousproblemapplication.DynamicContinuousApplication

 * @author Antonio J. Nebro <antonio@lcc.uma.es>
 */
public class DynamicContinuousApplication {

  public static void main(String[] args) throws IOException, InterruptedException {
    // STEP 1. Create the problem
<<<<<<< HEAD
	  DynamicProblem<DoubleSolution, SingleObservedData<Integer>> problem =
            new FDA3();

	  // STEP 2. Create the algorithm
    DynamicAlgorithm<List<DoubleSolution>, AlgorithmObservedData<DoubleSolution>> algorithm =
            AlgorithmFactory.getAlgorithm("SMPSO", problem) ;
=======
	  DynamicProblem<DoubleSolution, ObservedValue<Integer>> problem =
            new FDA2();

	  // STEP 2. Create the algorithm
    DynamicAlgorithm<List<DoubleSolution>, AlgorithmObservedData> algorithm =
            AlgorithmFactory.getAlgorithm("WASFGA", problem) ;
>>>>>>> abc9a33d


    algorithm.setRestartStrategy(new RestartStrategy<>(
            //new RemoveFirstNSolutions<>(50),
            //new RemoveNSolutionsAccordingToTheHypervolumeContribution<>(50),
            //new RemoveNSolutionsAccordingToTheCrowdingDistance<>(50),
            new RemoveNRandomSolutions<>(15),
            new CreateNRandomSolutions<>()));

<<<<<<< HEAD
    // STEP 3. Create the streaming data source (only one in this example)
    StreamingDataSource<SingleObservedData<Integer>> streamingDataSource =
            new SimpleStreamingCounterDataSource(2000) ;

    // STEP 4. Create the data consumers
    DataConsumer<AlgorithmObservedData<DoubleSolution>> localDirectoryOutputConsumer =
            new LocalDirectoryOutputConsumer<>("outputdirectory") ;
    DataConsumer<AlgorithmObservedData<DoubleSolution>> chartConsumer =
            new ChartConsumer<>(algorithm) ;
=======
    // STEP 3. Create the streaming data source (only one in this example) and register the problem
    StreamingDataSource<ObservedValue<Integer>> streamingDataSource =
            new SimpleStreamingCounterDataSource(2000) ;

    streamingDataSource.getObservable().register(problem);

    // STEP 4. Create the data consumers and register into the algorithm
    DataConsumer<AlgorithmObservedData> localDirectoryOutputConsumer =
            new LocalDirectoryOutputConsumer<DoubleSolution>("outputdirectory") ;
    DataConsumer<AlgorithmObservedData> chartConsumer =
            new ChartConsumer<DoubleSolution>() ;

    algorithm.getObservable().register(localDirectoryOutputConsumer);
    algorithm.getObservable().register(chartConsumer) ;
>>>>>>> abc9a33d

    // STEP 5. Create the application and run
    JMetalSPApplication<
            DoubleSolution,
            DynamicProblem<DoubleSolution, ObservedValue<Integer>>,
            DynamicAlgorithm<List<DoubleSolution>, AlgorithmObservedData>> application;

    application = new JMetalSPApplication<>();

    application.setStreamingRuntime(new DefaultRuntime())
            .setProblem(problem)
            .setAlgorithm(algorithm)
            .addStreamingDataSource(streamingDataSource,problem)
            .addAlgorithmDataConsumer(localDirectoryOutputConsumer)
            .addAlgorithmDataConsumer(chartConsumer)
            .run();
  }
}<|MERGE_RESOLUTION|>--- conflicted
+++ resolved
@@ -9,7 +9,6 @@
 import org.uma.jmetalsp.observeddata.AlgorithmObservedData;
 import org.uma.jmetalsp.observeddata.ObservedValue;
 import org.uma.jmetalsp.problem.fda.FDA2;
-import org.uma.jmetalsp.problem.fda.FDA3;
 import org.uma.jmetalsp.util.restartstrategy.RestartStrategy;
 import org.uma.jmetalsp.util.restartstrategy.impl.CreateNRandomSolutions;
 import org.uma.jmetalsp.util.restartstrategy.impl.RemoveFirstNSolutions;
@@ -39,56 +38,30 @@
 
   public static void main(String[] args) throws IOException, InterruptedException {
     // STEP 1. Create the problem
-<<<<<<< HEAD
-	  DynamicProblem<DoubleSolution, SingleObservedData<Integer>> problem =
-            new FDA3();
-
-	  // STEP 2. Create the algorithm
-    DynamicAlgorithm<List<DoubleSolution>, AlgorithmObservedData<DoubleSolution>> algorithm =
-            AlgorithmFactory.getAlgorithm("SMPSO", problem) ;
-=======
 	  DynamicProblem<DoubleSolution, ObservedValue<Integer>> problem =
             new FDA2();
 
 	  // STEP 2. Create the algorithm
     DynamicAlgorithm<List<DoubleSolution>, AlgorithmObservedData> algorithm =
             AlgorithmFactory.getAlgorithm("WASFGA", problem) ;
->>>>>>> abc9a33d
 
 
     algorithm.setRestartStrategy(new RestartStrategy<>(
             //new RemoveFirstNSolutions<>(50),
             //new RemoveNSolutionsAccordingToTheHypervolumeContribution<>(50),
             //new RemoveNSolutionsAccordingToTheCrowdingDistance<>(50),
-            new RemoveNRandomSolutions<>(15),
-            new CreateNRandomSolutions<>()));
+            new RemoveNRandomSolutions(15),
+            new CreateNRandomSolutions<DoubleSolution>()));
 
-<<<<<<< HEAD
-    // STEP 3. Create the streaming data source (only one in this example)
-    StreamingDataSource<SingleObservedData<Integer>> streamingDataSource =
-            new SimpleStreamingCounterDataSource(2000) ;
-
-    // STEP 4. Create the data consumers
-    DataConsumer<AlgorithmObservedData<DoubleSolution>> localDirectoryOutputConsumer =
-            new LocalDirectoryOutputConsumer<>("outputdirectory") ;
-    DataConsumer<AlgorithmObservedData<DoubleSolution>> chartConsumer =
-            new ChartConsumer<>(algorithm) ;
-=======
     // STEP 3. Create the streaming data source (only one in this example) and register the problem
     StreamingDataSource<ObservedValue<Integer>> streamingDataSource =
             new SimpleStreamingCounterDataSource(2000) ;
-
-    streamingDataSource.getObservable().register(problem);
 
     // STEP 4. Create the data consumers and register into the algorithm
     DataConsumer<AlgorithmObservedData> localDirectoryOutputConsumer =
             new LocalDirectoryOutputConsumer<DoubleSolution>("outputdirectory") ;
     DataConsumer<AlgorithmObservedData> chartConsumer =
             new ChartConsumer<DoubleSolution>() ;
-
-    algorithm.getObservable().register(localDirectoryOutputConsumer);
-    algorithm.getObservable().register(chartConsumer) ;
->>>>>>> abc9a33d
 
     // STEP 5. Create the application and run
     JMetalSPApplication<
