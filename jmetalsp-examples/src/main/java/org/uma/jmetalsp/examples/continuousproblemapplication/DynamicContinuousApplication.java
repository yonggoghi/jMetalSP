--- conflicted
+++ resolved
@@ -54,13 +54,9 @@
 
     // Set the streaming data source
     Observable<SingleObservedData<Integer>> fdaObservable = new DefaultObservable<>("timeData") ;
-<<<<<<< HEAD
-    StreamingDataSource<SingleObservedData<Integer>, Observable<SingleObservedData<Integer>>> streamingDataSource
-            = new SimpleStreamingCounterDataSource(fdaObservable, 2000) ;
-=======
+
     StreamingDataSource<SingleObservedData<Integer>, Observable<SingleObservedData<Integer>>> streamingDataSource =
             new SimpleStreamingCounterDataSource(fdaObservable, 2000) ;
->>>>>>> 69d89c45
 
     // Problem configuration
 	  DynamicProblem<DoubleSolution, SingleObservedData<Integer>> problem = new FDA2(fdaObservable);
