package org.uma.jmetalsp.examples.continuousproblemapplication;

import org.uma.jmetal.solution.DoubleSolution;
import org.uma.jmetalsp.*;
import org.uma.jmetalsp.consumer.ChartConsumer;
import org.uma.jmetalsp.consumer.LocalDirectoryOutputConsumer;
import org.uma.jmetalsp.examples.streamingdatasource.SimpleStreamingCounterDataSource;
import org.uma.jmetalsp.impl.DefaultRuntime;
import org.uma.jmetalsp.observeddata.AlgorithmObservedData;
import org.uma.jmetalsp.observeddata.SingleObservedData;
import org.uma.jmetalsp.problem.fda.FDA2;
import org.uma.jmetalsp.util.restartstrategy.RestartStrategy;
import org.uma.jmetalsp.util.restartstrategy.impl.CreateNRandomSolutions;
import org.uma.jmetalsp.util.restartstrategy.impl.RemoveFirstNSolutions;
import org.uma.jmetalsp.util.restartstrategy.impl.RemoveNRandomSolutions;
import org.uma.jmetalsp.util.restartstrategy.impl.RemoveNSolutionsAccordingToTheHypervolumeContribution;

import java.io.IOException;
import java.util.List;

/**
 * Example of jMetalSP application.
 * Features:
 * - Algorithm: to choose among NSGA-II, SMPSO, MOCell, and WASF-GA
 * - Problem: Any of the FDA familiy
 * - Default streaming runtime (Spark is not used)
 *
 * Steps to compile and run the example:
 * 1. Compile the project:
     mvn package
 * 2. Run the program:
    java -cp jmetalsp-examples/target/jmetalsp-examples-1.1-SNAPSHOTar-with-dependencies.jar \
    org.uma.jmetalsp.examples.continuousproblemapplication.DynamicContinuousApplication

 * @author Antonio J. Nebro <antonio@lcc.uma.es>
 */
public class DynamicContinuousApplication {

  public static void main(String[] args) throws IOException, InterruptedException {
    // STEP 1. Create the problem
	  DynamicProblem<DoubleSolution, SingleObservedData<Integer>> problem =
            new FDA2();

	  // STEP 2. Create the algorithm
    DynamicAlgorithm<List<DoubleSolution>, AlgorithmObservedData<DoubleSolution>> algorithm =
            AlgorithmFactory.getAlgorithm("MOCell", problem) ;
<<<<<<< HEAD
=======

    algorithm.setRestartStrategy(new RestartStrategy<>(
            //new RemoveFirstNSolutions<>(50),
            //new RemoveNSolutionsAccordingToTheHypervolumeContribution<>(50),
            //new RemoveNSolutionsAccordingToTheCrowdingDistance<>(50),
            new RemoveNRandomSolutions(100),
            new CreateNRandomSolutions<DoubleSolution>()));
>>>>>>> 239587c7

    // STEP 3. Create the streaming data source (only one in this example) and register the problem
    StreamingDataSource<SingleObservedData<Integer>> streamingDataSource =
            new SimpleStreamingCounterDataSource(2000) ;

    streamingDataSource.getObservable().register(problem);

    // STEP 4. Create the data consumers and register into the algorithm
    DataConsumer<AlgorithmObservedData<DoubleSolution>> localDirectoryOutputConsumer =
            new LocalDirectoryOutputConsumer<DoubleSolution>("outputdirectory", algorithm) ;
    DataConsumer<AlgorithmObservedData<DoubleSolution>> chartConsumer =
            new ChartConsumer<DoubleSolution>(algorithm) ;

    algorithm.getObservable().register(localDirectoryOutputConsumer);
    algorithm.getObservable().register(chartConsumer) ;

    // STEP 5. Create the application and run
    JMetalSPApplication<
            DoubleSolution,
            DynamicProblem<DoubleSolution, SingleObservedData<Integer>>,
            DynamicAlgorithm<List<DoubleSolution>, AlgorithmObservedData<DoubleSolution>>> application;

    application = new JMetalSPApplication<>();

    application.setStreamingRuntime(new DefaultRuntime())
            .setProblem(problem)
            .setAlgorithm(algorithm)
            .addStreamingDataSource(streamingDataSource)
            .addAlgorithmDataConsumer(localDirectoryOutputConsumer)
            .addAlgorithmDataConsumer(chartConsumer)
            .run();
  }
}<|MERGE_RESOLUTION|>--- conflicted
+++ resolved
@@ -43,9 +43,8 @@
 
 	  // STEP 2. Create the algorithm
     DynamicAlgorithm<List<DoubleSolution>, AlgorithmObservedData<DoubleSolution>> algorithm =
-            AlgorithmFactory.getAlgorithm("MOCell", problem) ;
-<<<<<<< HEAD
-=======
+            AlgorithmFactory.getAlgorithm("NSGAII", problem) ;
+
 
     algorithm.setRestartStrategy(new RestartStrategy<>(
             //new RemoveFirstNSolutions<>(50),
@@ -53,7 +52,6 @@
             //new RemoveNSolutionsAccordingToTheCrowdingDistance<>(50),
             new RemoveNRandomSolutions(100),
             new CreateNRandomSolutions<DoubleSolution>()));
->>>>>>> 239587c7
 
     // STEP 3. Create the streaming data source (only one in this example) and register the problem
     StreamingDataSource<SingleObservedData<Integer>> streamingDataSource =
