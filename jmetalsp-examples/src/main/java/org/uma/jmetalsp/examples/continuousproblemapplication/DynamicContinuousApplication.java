--- conflicted
+++ resolved
@@ -26,16 +26,11 @@
 import java.util.List;
 
 /**
-<<<<<<< HEAD
- * Example of application to solve a dynamic continuous problem (any of the FDA family) with NSGA-II, SMPSO or MOCell
- * using threads.
-=======
  * Example of SparkSP application.
  * Features:
  * - Algorithm: to choose among NSGA-II, SMPSO and MOCell
  * - Problem: Any of the FDA familiy
  * - Default streaming runtime (Spark is not used)
->>>>>>> 256c5446
  *
  * @author Antonio J. Nebro <antonio@lcc.uma.es>
  */
