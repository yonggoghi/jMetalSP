--- conflicted
+++ resolved
@@ -27,14 +27,14 @@
             FDA1,
             DynamicSMPSO> application = new JMetalSPApplication<>();
     StreamingConfigurationFDA streamingConfigurationFDA= new StreamingConfigurationFDA();
-<<<<<<< HEAD
-    String kafkaServer="localhost";
-    int kafkaPort=6667;
-=======
+
+//    String kafkaServer="localhost";
+//    int kafkaPort=6667;
+
      String kafkaServer="localhost";
     int kafkaPort=2181;
     int kafkaPortServidor=9092;
->>>>>>> 314cd973
+
     String kafkaTopic="fdadata";
 
     //Kafka
