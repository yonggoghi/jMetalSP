package org.uma.jmetalsp.problem.fda;


import java.io.Serializable;
import java.util.logging.Logger;

import org.uma.jmetalsp.updatedata.UpdateData;

/**
 * @author Cristóbal Barba <cbarba@lcc.uma.es>
 */
public class FDAUpdateData implements UpdateData, Serializable {
  private double time=1.0d;
<<<<<<< HEAD
  private int tauT=5;
  private int nT=10;
=======

>>>>>>> 5bf1a140
  public FDAUpdateData(int n){
    time= (1.0d/(double)nT) * Math.floor((double)n/(double)tauT);
  }
  public FDAUpdateData(int tauT,int nT,int n){
    this.tauT=tauT;
    this.nT=nT;
    time= (1.0d/(double)nT) * Math.floor((double)n/(double)tauT);
  }

  public double getTime() {
    return time;
  }
}<|MERGE_RESOLUTION|>--- conflicted
+++ resolved
@@ -11,12 +11,8 @@
  */
 public class FDAUpdateData implements UpdateData, Serializable {
   private double time=1.0d;
-<<<<<<< HEAD
   private int tauT=5;
   private int nT=10;
-=======
-
->>>>>>> 5bf1a140
   public FDAUpdateData(int n){
     time= (1.0d/(double)nT) * Math.floor((double)n/(double)tauT);
   }
@@ -25,7 +21,6 @@
     this.nT=nT;
     time= (1.0d/(double)nT) * Math.floor((double)n/(double)tauT);
   }
-
   public double getTime() {
     return time;
   }
