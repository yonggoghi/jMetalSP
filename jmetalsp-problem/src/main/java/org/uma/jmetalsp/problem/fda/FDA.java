--- conflicted
+++ resolved
@@ -14,35 +14,6 @@
  * Cristóbal Barba <cbarba@lcc.uma.es>
  */
 public abstract class FDA
-<<<<<<< HEAD
-				extends AbstractDoubleProblem
-				implements DynamicProblem<DoubleSolution, ObservedValue<Integer>>, Serializable {
-	protected double time;
-	protected boolean theProblemHasBeenModified;
-	protected Observable<ObservedValue<Integer>> observable ;
-
-  private int tauT=5;
-  private int nT=10;
-
-	public FDA (Observable<ObservedValue<Integer>> observable) {
-		this.observable = observable ;
-		observable.register(this);
-	}
-
-	public FDA () {
-		this(new DefaultObservable<>()) ;
-	}
-
-	@Override
-	public void update(Observable<ObservedValue<Integer>> observable, ObservedValue<Integer> counter) {
-        time = (1.0d/(double)nT) * Math.floor(counter.getValue()/(double)tauT) ;
-		System.out.println("Received counter: " + counter.getValue() + ". Time: " + time) ;
-
-		theProblemHasBeenModified = true ;
-	}
-
-
-=======
         extends AbstractDoubleProblem
         implements DynamicProblem<DoubleSolution, ObservedValue<Integer>>, DynamicUpdate, Serializable {
     protected double time;
@@ -79,5 +50,4 @@
     private void updateTime(int value) {
         time = (1.0d / (double) nT) * Math.floor(value / (double) tauT);
     }
->>>>>>> bbb85387
 }