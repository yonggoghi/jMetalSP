--- conflicted
+++ resolved
@@ -13,8 +13,6 @@
 
 package org.uma.jmetalsp.spark;
 
-import org.apache.log4j.Level;
-import org.apache.log4j.Logger;
 import org.apache.spark.SparkConf;
 import org.apache.spark.streaming.Durations;
 import org.apache.spark.streaming.api.java.JavaStreamingContext;
@@ -31,21 +29,30 @@
   private JavaStreamingContext streamingContext ;
   private int duration ;
 
-<<<<<<< HEAD
-  public SparkRuntime(int duration, SparkConf sparkConf) {
-    this.sparkConf = sparkConf ;
-=======
   public SparkRuntime(int duration) {
     sparkConf = new SparkConf().setAppName("SparkApp").setSparkHome("/opt/spark-2.3.2-bin-hadoop2.7").
             setMaster("local[2]") ;
->>>>>>> b17c45e5
     this.duration = duration ;
-    Logger.getLogger("org").setLevel(Level.OFF) ;
-
     streamingContext = new JavaStreamingContext(sparkConf, Durations.seconds(this.duration)) ;
     //streamingContext.sparkContext().setLogLevel("ALL");
   }
+/*
 
+	@Override
+	public void startStreamingDataSources(List<SparkStreamingDataSource<D, O>> streamingDataSourceList) {
+    for (SparkStreamingDataSource<D, ?> streamingDataSource : streamingDataSourceList) {
+      streamingDataSource.setStreamingContext(streamingContext);
+      streamingDataSource.run();
+    }
+
+    streamingContext.start();
+    try {
+      streamingContext.awaitTermination();
+    } catch (InterruptedException e) {
+      e.printStackTrace();
+    }
+  }
+*/
   @Override
   public void startStreamingDataSources(List<StreamingDataSource<?>> streamingDataSourceList) {
     for (StreamingDataSource<?> streamingDataSource : streamingDataSourceList) {
